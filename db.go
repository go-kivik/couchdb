package couchdb

import (
	"bytes"
	"context"
	"encoding/json"
	"errors"
	"fmt"
	"io"
	"io/ioutil"
	"mime"
	"mime/multipart"
	"net/http"
	"net/textproto"
	"net/url"
	"os"
	"reflect"
	"sort"
	"strconv"
	"strings"
	"sync"

	"github.com/go-kivik/couchdb/chttp"
	"github.com/go-kivik/kivik"
	"github.com/go-kivik/kivik/driver"
)

type db struct {
	*client
	dbName string
}

var _ driver.DB = &db{}
var _ driver.MetaGetter = &db{}
var _ driver.AttachmentMetaGetter = &db{}

func (d *db) path(path string) string {
	url, err := url.Parse(d.dbName + "/" + strings.TrimPrefix(path, "/"))
	if err != nil {
		panic("THIS IS A BUG: d.path failed: " + err.Error())
	}
	return url.String()
}

func optionsToParams(opts ...map[string]interface{}) (url.Values, error) {
	params := url.Values{}
	for _, optsSet := range opts {
		for key, i := range optsSet {
			var values []string
			switch v := i.(type) {
			case string:
				values = []string{v}
			case []string:
				values = v
			case bool:
				values = []string{fmt.Sprintf("%t", v)}
			case int, uint, uint8, uint16, uint32, uint64, int8, int16, int32, int64:
				values = []string{fmt.Sprintf("%d", v)}
			default:
				return nil, &kivik.Error{HTTPStatus: http.StatusBadRequest, Err: fmt.Errorf("kivik: invalid type %T for options", i)}
			}
			for _, value := range values {
				params.Add(key, value)
			}
		}
	}
	return params, nil
}

// rowsQuery performs a query that returns a rows iterator.
func (d *db) rowsQuery(ctx context.Context, path string, opts map[string]interface{}) (driver.Rows, error) {
<<<<<<< HEAD
	// Queries with large key options can be converted to POST.
	method := kivik.MethodGet
	var dropts *chttp.Options
	if keys, ok := opts["keys"].(string); ok && len(keys) > 1024 {
		method = kivik.MethodPost
		dropts = &chttp.Options{
			Body: ioutil.NopCloser(strings.NewReader(fmt.Sprintf(`{"keys":%s}`, keys))),
		}
		delete(opts, "keys")

	}
	options, err := optionsToParams(opts)
	if err != nil {
		return nil, err
	}
	resp, err := d.Client.DoReq(ctx, method, d.path(path, options), dropts)
=======
	query, err := optionsToParams(opts)
	if err != nil {
		return nil, err
	}
	options := &chttp.Options{Query: query}
	method := kivik.MethodGet
	if keys, ok := query["keys"]; ok {
		method = kivik.MethodPost
		options.Body = chttp.EncodeBody(map[string][]string{
			"keys": keys,
		})
		delete(query, "keys")
	}
	resp, err := d.Client.DoReq(ctx, method, d.path(path), options)
>>>>>>> 14b287e9
	if err != nil {
		return nil, err
	}
	if err = chttp.ResponseError(resp); err != nil {
		return nil, err
	}
	return newRows(resp.Body), nil
}

// AllDocs returns all of the documents in the database.
func (d *db) AllDocs(ctx context.Context, opts map[string]interface{}) (driver.Rows, error) {
	return d.rowsQuery(ctx, "_all_docs", opts)
}

// DesignDocs returns all of the documents in the database.
func (d *db) DesignDocs(ctx context.Context, opts map[string]interface{}) (driver.Rows, error) {
	return d.rowsQuery(ctx, "_design_docs", opts)
}

// LocalDocs returns all of the documents in the database.
func (d *db) LocalDocs(ctx context.Context, opts map[string]interface{}) (driver.Rows, error) {
	return d.rowsQuery(ctx, "_local_docs", opts)
}

// Query queries a view.
func (d *db) Query(ctx context.Context, ddoc, view string, opts map[string]interface{}) (driver.Rows, error) {
	return d.rowsQuery(ctx, fmt.Sprintf("_design/%s/_view/%s", chttp.EncodeDocID(ddoc), chttp.EncodeDocID(view)), opts)
}

// Get fetches the requested document.
func (d *db) Get(ctx context.Context, docID string, options map[string]interface{}) (*driver.Document, error) {
	resp, rev, err := d.get(ctx, http.MethodGet, docID, options)
	if err != nil {
		return nil, err
	}
	ct, params, err := mime.ParseMediaType(resp.Header.Get("Content-Type"))
	if err != nil {
		return nil, &kivik.Error{HTTPStatus: http.StatusBadGateway, Err: err}
	}
	switch ct {
	case "application/json":
		return &driver.Document{
			Rev:           rev,
			ContentLength: resp.ContentLength,
			Body:          resp.Body,
		}, nil
	case "multipart/related":
		boundary := strings.Trim(params["boundary"], "\"")
		if boundary == "" {
			return nil, &kivik.Error{HTTPStatus: http.StatusBadGateway, Err: errors.New("kivik: boundary missing for multipart/related response")}
		}
		mpReader := multipart.NewReader(resp.Body, boundary)
		body, err := mpReader.NextPart()
		if err != nil {
			return nil, &kivik.Error{HTTPStatus: http.StatusBadGateway, Err: err}
		}
		length := int64(-1)
		if cl, e := strconv.ParseInt(body.Header.Get("Content-Length"), 10, 64); e == nil {
			length = cl
		}

		// TODO: Use a TeeReader here, to avoid slurping the entire body into memory at once
		content, err := ioutil.ReadAll(body)
		if err != nil {
			return nil, &kivik.Error{HTTPStatus: http.StatusBadGateway, Err: err}
		}
		var metaDoc struct {
			Attachments map[string]attMeta `json:"_attachments"`
		}
		if err := json.Unmarshal(content, &metaDoc); err != nil {
			return nil, &kivik.Error{HTTPStatus: http.StatusBadGateway, Err: err}
		}

		return &driver.Document{
			ContentLength: length,
			Rev:           rev,
			Body:          ioutil.NopCloser(bytes.NewBuffer(content)),
			Attachments: &multipartAttachments{
				content:  resp.Body,
				mpReader: mpReader,
				meta:     metaDoc.Attachments,
			},
		}, nil
	default:
		return nil, &kivik.Error{HTTPStatus: http.StatusBadGateway, Err: fmt.Errorf("kivik: invalid content type in response: %s", ct)}
	}
}

type attMeta struct {
	ContentType string `json:"content_type"`
	Size        *int64 `json:"length"`
	Follows     bool   `json:"follows"`
}

type multipartAttachments struct {
	content  io.ReadCloser
	mpReader *multipart.Reader
	meta     map[string]attMeta
}

var _ driver.Attachments = &multipartAttachments{}

func (a *multipartAttachments) Next(att *driver.Attachment) error {
	part, err := a.mpReader.NextPart()
	switch err {
	case io.EOF:
		return err
	case nil:
		// fall through
	default:
		return &kivik.Error{HTTPStatus: http.StatusBadGateway, Err: err}
	}

	disp, dispositionParams, err := mime.ParseMediaType(part.Header.Get("Content-Disposition"))
	if err != nil {
		return &kivik.Error{HTTPStatus: http.StatusBadGateway, Err: fmt.Errorf("Content-Disposition: %s", err)}
	}
	if disp != "attachment" {
		return &kivik.Error{HTTPStatus: http.StatusBadGateway, Err: fmt.Errorf("Unexpected Content-Disposition: %s", disp)}
	}
	filename := dispositionParams["filename"]

	meta := a.meta[filename]
	if !meta.Follows {
		return &kivik.Error{HTTPStatus: http.StatusBadGateway, Err: fmt.Errorf("File '%s' not in manifest", filename)}
	}

	size := int64(-1)
	if meta.Size != nil {
		size = *meta.Size
	} else if cl, e := strconv.ParseInt(part.Header.Get("Content-Length"), 10, 64); e == nil {
		size = cl
	}

	var cType string
	if ctHeader, ok := part.Header["Content-Type"]; ok {
		cType, _, err = mime.ParseMediaType(ctHeader[0])
		if err != nil {
			return &kivik.Error{HTTPStatus: http.StatusBadGateway, Err: err}
		}
	} else {
		cType = meta.ContentType
	}

	*att = driver.Attachment{
		Filename:    filename,
		Size:        size,
		ContentType: cType,
		Content:     part,
	}
	return nil
}

func (a *multipartAttachments) Close() error {
	return a.content.Close()
}

// Rev returns the most current rev of the requested document.
func (d *db) GetMeta(ctx context.Context, docID string, options map[string]interface{}) (size int64, rev string, err error) {
	resp, rev, err := d.get(ctx, http.MethodHead, docID, options)
	if err != nil {
		return 0, "", err
	}
	return resp.ContentLength, rev, err
}

func (d *db) get(ctx context.Context, method string, docID string, options map[string]interface{}) (*http.Response, string, error) {
	if docID == "" {
		return nil, "", missingArg("docID")
	}

	inm, err := ifNoneMatch(options)
	if err != nil {
		return nil, "", err
	}

	params, err := optionsToParams(options)
	if err != nil {
		return nil, "", err
	}
	opts := &chttp.Options{
		Accept:      "application/json",
		IfNoneMatch: inm,
		Query:       params,
	}
	resp, err := d.Client.DoReq(ctx, method, d.path(chttp.EncodeDocID(docID)), opts)
	if err != nil {
		return nil, "", err
	}
	if respErr := chttp.ResponseError(resp); respErr != nil {
		return nil, "", respErr
	}
	rev, err := chttp.GetRev(resp)
	return resp, rev, err
}

func (d *db) CreateDoc(ctx context.Context, doc interface{}, options map[string]interface{}) (docID, rev string, err error) {
	result := struct {
		ID  string `json:"id"`
		Rev string `json:"rev"`
	}{}

	fullCommit, err := fullCommit(options)
	if err != nil {
		return "", "", err
	}

	path := d.dbName
	if len(options) > 0 {
		params, e := optionsToParams(options)
		if e != nil {
			return "", "", e
		}
		path += "?" + params.Encode()
	}

	opts := &chttp.Options{
		Body:       chttp.EncodeBody(doc),
		FullCommit: fullCommit,
	}
	_, err = d.Client.DoJSON(ctx, kivik.MethodPost, path, opts, &result)
	return result.ID, result.Rev, err
}

func putOpts(doc interface{}, options map[string]interface{}) (*chttp.Options, error) {
	fullCommit, err := fullCommit(options)
	if err != nil {
		return nil, err
	}
	params, err := optionsToParams(options)
	if err != nil {
		return nil, err
	}
	if _, ok := options[NoMultipartPut]; !ok {
		if atts, ok := extractAttachments(doc); ok {
			boundary, size, multipartBody, e := newMultipartAttachments(chttp.EncodeBody(doc), atts)
			if e != nil {
				return nil, e
			}
			return &chttp.Options{
				Body:          multipartBody,
				FullCommit:    fullCommit,
				Query:         params,
				ContentLength: size,
				ContentType:   fmt.Sprintf("multipart/related;boundary=%q", boundary),
			}, nil
		}
	}
	return &chttp.Options{
		Body:       chttp.EncodeBody(doc),
		FullCommit: fullCommit,
		Query:      params,
	}, nil
}

func (d *db) Put(ctx context.Context, docID string, doc interface{}, options map[string]interface{}) (rev string, err error) {
	if docID == "" {
		return "", missingArg("docID")
	}
	opts, err := putOpts(doc, options)
	if err != nil {
		return "", err
	}
	var result struct {
		ID  string `json:"id"`
		Rev string `json:"rev"`
	}
	_, err = d.Client.DoJSON(ctx, kivik.MethodPut, d.path(chttp.EncodeDocID(docID)), opts, &result)
	if err != nil {
		return "", err
	}
	return result.Rev, nil
}

const attachmentsKey = "_attachments"

func extractAttachments(doc interface{}) (*kivik.Attachments, bool) {
	if doc == nil {
		return nil, false
	}
	v := reflect.ValueOf(doc)
	if v.Type().Kind() == reflect.Ptr {
		return extractAttachments(v.Elem().Interface())
	}
	if stdMap, ok := doc.(map[string]interface{}); ok {
		return interfaceToAttachments(stdMap[attachmentsKey])
	}
	if v.Kind() != reflect.Struct {
		return nil, false
	}
	for i := 0; i < v.NumField(); i++ {
		if v.Type().Field(i).Tag.Get("json") == attachmentsKey {
			return interfaceToAttachments(v.Field(i).Interface())
		}
	}
	return nil, false
}

func interfaceToAttachments(i interface{}) (*kivik.Attachments, bool) {
	switch t := i.(type) {
	case kivik.Attachments:
		atts := make(kivik.Attachments, len(t))
		for k, v := range t {
			atts[k] = v
			delete(t, k)
		}
		return &atts, true
	case *kivik.Attachments:
		atts := new(kivik.Attachments)
		*atts = *t
		*t = nil
		return atts, true
	}
	return nil, false
}

// newMultipartAttachments reads a json stream on in, and produces a
// multipart/related output suitable for a PUT request.
func newMultipartAttachments(in io.ReadCloser, att *kivik.Attachments) (boundary string, size int64, content io.ReadCloser, err error) {
	tmp, err := ioutil.TempFile("", "kivik-multipart-*")
	if err != nil {
		return "", 0, nil, err
	}
	body := multipart.NewWriter(tmp)
	w := sync.WaitGroup{}
	w.Add(1)
	go func() {
		err = createMultipart(body, in, att)
		e := in.Close()
		if err == nil {
			err = e
		}
		w.Done()
	}()
	w.Wait()
	if e := tmp.Sync(); err == nil {
		err = e
	}
	if info, e := tmp.Stat(); e == nil {
		size = info.Size()
	} else {
		if err == nil {
			err = e
		}
	}
	if _, e := tmp.Seek(0, 0); e != nil && err == nil {
		err = e
	}
	return body.Boundary(),
		size,
		tmp,
		err
}

func createMultipart(w *multipart.Writer, r io.ReadCloser, atts *kivik.Attachments) error {
	doc, err := w.CreatePart(textproto.MIMEHeader{
		"Content-Type": {"application/json"},
	})
	if err != nil {
		return err
	}
	attJSON := replaceAttachments(r, atts)
	if _, e := io.Copy(doc, attJSON); e != nil {
		return e
	}

	// Sort the filenames to ensure order consistent with json.Marshal's ordering
	// of the stubs in the body
	filenames := make([]string, 0, len(*atts))
	for filename := range *atts {
		filenames = append(filenames, filename)
	}
	sort.Strings(filenames)

	for _, filename := range filenames {
		att := (*atts)[filename]
		file, err := w.CreatePart(textproto.MIMEHeader{
			// "Content-Type":        {att.ContentType},
			// "Content-Disposition": {fmt.Sprintf(`attachment; filename=%q`, filename)},
			// "Content-Length":      {strconv.FormatInt(att.Size, 10)},
		})
		if err != nil {
			return err
		}
		if _, err := io.Copy(file, att.Content); err != nil {
			return err
		}
		_ = att.Content.Close()
	}

	return w.Close()
}

type lener interface {
	Len() int
}

type stater interface {
	Stat() (os.FileInfo, error)
}

// attachmentSize determines the size of the `in` stream by reading the entire
// stream first.  This method is a no-op if att.Size is already > , and sets the Size
// parameter accordingly. If Size is already set, this function does nothing.
// It attempts the following methods:
//
//    1. Calls `Len()`, if implemented by `in` (i.e. `*bytes.Buffer`)
//    2. Calls `Stat()`, if implemented by `in` (i.e. `*os.File`) then returns
//       the file's size
//    3. Read the entire stream to determine the size, and replace att.Content
//       to be replayed.
func attachmentSize(att *kivik.Attachment) error {
	if att.Size > 0 {
		return nil
	}
	size, r, err := readerSize(att.Content)
	if err != nil {
		return err
	}
	rc, ok := r.(io.ReadCloser)
	if !ok {
		rc = ioutil.NopCloser(r)
	}

	att.Content = rc
	att.Size = size
	return nil
}

func readerSize(in io.Reader) (int64, io.Reader, error) {
	if ln, ok := in.(lener); ok {
		return int64(ln.Len()), in, nil
	}
	if st, ok := in.(stater); ok {
		info, err := st.Stat()
		if err != nil {
			return 0, nil, err
		}
		return info.Size(), in, nil
	}
	content, err := ioutil.ReadAll(in)
	if err != nil {
		return 0, nil, err
	}
	buf := bytes.NewBuffer(content)
	return int64(buf.Len()), ioutil.NopCloser(buf), nil
}

// NewAttachment is a convenience function, which sets the size of the attachment
// based on content. This is intended for creating attachments to be uploaded
// using multipart/related capabilities of Put().  The attachment size will be
// set to the first of the following found:
//
//    1. `size`, if present. Only the first value is considered
//    2. content.Len(), if implemented (i.e. *bytes.Buffer)
//    3. content.Stat().Size(), if implemented (i.e. *os.File)
//    4. Read the entire content into memory, to determine the size. This can
//       use a lot of memory for large attachments. Please use a file, or
//       specify the size directly instead.
func NewAttachment(filename, contentType string, content io.Reader, size ...int64) (*kivik.Attachment, error) {
	var filesize int64
	if len(size) > 0 {
		filesize = size[0]
	} else {
		var err error
		filesize, content, err = readerSize(content)
		if err != nil {
			return nil, err
		}
	}
	rc, ok := content.(io.ReadCloser)
	if !ok {
		rc = ioutil.NopCloser(content)
	}
	return &kivik.Attachment{
		Filename:    filename,
		ContentType: contentType,
		Content:     rc,
		Size:        filesize,
	}, nil
}

// replaceAttachments reads a json stream on in, looking for the _attachments
// key, then replaces its value with the marshaled version of att.
func replaceAttachments(in io.ReadCloser, atts *kivik.Attachments) io.ReadCloser {
	r, w := io.Pipe()
	go func() {
		stubs, err := attachmentStubs(atts)
		if err != nil {
			_ = w.CloseWithError(err)
			_ = in.Close()
			return
		}
		err = copyWithAttachmentStubs(w, in, stubs)
		e := in.Close()
		if err == nil {
			err = e
		}
		_ = w.CloseWithError(err)
	}()
	return r
}

type stub struct {
	ContentType string `json:"content_type"`
	Size        int64  `json:"length"`
}

func (s *stub) MarshalJSON() ([]byte, error) {
	type attJSON struct {
		stub
		Follows bool `json:"follows"`
	}
	att := attJSON{
		stub:    *s,
		Follows: true,
	}
	return json.Marshal(att)
}

func attachmentStubs(atts *kivik.Attachments) (map[string]*stub, error) {
	if atts == nil {
		return nil, nil
	}
	result := make(map[string]*stub, len(*atts))
	for filename, att := range *atts {
		if err := attachmentSize(att); err != nil {
			return nil, err
		}
		result[filename] = &stub{
			ContentType: att.ContentType,
			Size:        att.Size,
		}
	}
	return result, nil
}

// copyWithAttachmentStubs copies r to w, replacing the _attachment value with the
// marshaled version of atts.
func copyWithAttachmentStubs(w io.Writer, r io.Reader, atts map[string]*stub) error {
	dec := json.NewDecoder(r)
	t, err := dec.Token()
	if err == nil {
		if t != json.Delim('{') {
			return &kivik.Error{HTTPStatus: http.StatusBadRequest, Err: fmt.Errorf("expected '{', found '%v'", t)}
		}
	}
	if err != nil {
		if err != io.EOF {
			return err
		}
	}
	if _, err := fmt.Fprintf(w, "%v", t); err != nil {
		return err
	}
	first := true
	for {
		t, err := dec.Token()
		if err == io.EOF {
			break
		}
		if err != nil {
			return &kivik.Error{HTTPStatus: http.StatusBadRequest, Err: err}
		}
		switch tp := t.(type) {
		case string:
			if !first {
				if _, e := w.Write([]byte(",")); e != nil {
					return e
				}
			}
			first = false
			if _, e := fmt.Fprintf(w, `"%s":`, tp); e != nil {
				return e
			}
			var val json.RawMessage
			if e := dec.Decode(&val); e != nil {
				return e
			}
			if tp == attachmentsKey {
				if e := json.NewEncoder(w).Encode(atts); e != nil {
					return e
				}
				// Once we're here, we can just stream the rest of the input
				// unaltered.
				if _, e := io.Copy(w, dec.Buffered()); e != nil {
					return e
				}
				_, e := io.Copy(w, r)
				return e
			}
			if _, e := w.Write(val); e != nil {
				return e
			}
		case json.Delim:
			if tp != json.Delim('}') {
				return fmt.Errorf("expected '}', found '%v'", t)
			}
			if _, err := fmt.Fprintf(w, "%v", t); err != nil {
				return err
			}
		}
	}
	return nil
}

func (d *db) Delete(ctx context.Context, docID, rev string, options map[string]interface{}) (string, error) {
	if docID == "" {
		return "", missingArg("docID")
	}
	if rev == "" {
		return "", missingArg("rev")
	}

	fullCommit, err := fullCommit(options)
	if err != nil {
		return "", err
	}

	query, err := optionsToParams(options)
	if err != nil {
		return "", err
	}
	query.Add("rev", rev)
	opts := &chttp.Options{
		FullCommit: fullCommit,
		Query:      query,
	}
	resp, err := d.Client.DoReq(ctx, kivik.MethodDelete, d.path(chttp.EncodeDocID(docID)), opts)
	if err != nil {
		return "", err
	}
	defer resp.Body.Close() // nolint: errcheck
	return chttp.GetRev(resp)
}

func (d *db) Flush(ctx context.Context) error {
	_, err := d.Client.DoError(ctx, kivik.MethodPost, d.path("/_ensure_full_commit"), nil)
	return err
}

func (d *db) Compact(ctx context.Context) error {
	res, err := d.Client.DoReq(ctx, kivik.MethodPost, d.path("/_compact"), nil)
	if err != nil {
		return err
	}
	return chttp.ResponseError(res)
}

func (d *db) CompactView(ctx context.Context, ddocID string) error {
	if ddocID == "" {
		return missingArg("ddocID")
	}
	res, err := d.Client.DoReq(ctx, kivik.MethodPost, d.path("/_compact/"+ddocID), nil)
	if err != nil {
		return err
	}
	return chttp.ResponseError(res)
}

func (d *db) ViewCleanup(ctx context.Context) error {
	res, err := d.Client.DoReq(ctx, kivik.MethodPost, d.path("/_view_cleanup"), nil)
	if err != nil {
		return err
	}
	return chttp.ResponseError(res)
}

func (d *db) Security(ctx context.Context) (*driver.Security, error) {
	var sec *driver.Security
	_, err := d.Client.DoJSON(ctx, kivik.MethodGet, d.path("/_security"), nil, &sec)
	return sec, err
}

func (d *db) SetSecurity(ctx context.Context, security *driver.Security) error {
	opts := &chttp.Options{
		Body: chttp.EncodeBody(security),
	}
	res, err := d.Client.DoReq(ctx, kivik.MethodPut, d.path("/_security"), opts)
	if err != nil {
		return err
	}
	defer res.Body.Close() // nolint: errcheck
	return chttp.ResponseError(res)
}

func (d *db) Copy(ctx context.Context, targetID, sourceID string, options map[string]interface{}) (targetRev string, err error) {
	if sourceID == "" {
		return "", missingArg("sourceID")
	}
	if targetID == "" {
		return "", missingArg("targetID")
	}
	fullCommit, err := fullCommit(options)
	if err != nil {
		return "", err
	}
	params, err := optionsToParams(options)
	if err != nil {
		return "", err
	}
	opts := &chttp.Options{
		FullCommit:  fullCommit,
		Destination: targetID,
		Query:       params,
	}
	resp, err := d.Client.DoReq(ctx, kivik.MethodCopy, d.path(chttp.EncodeDocID(sourceID)), opts)
	if err != nil {
		return "", err
	}
	defer resp.Body.Close() // nolint: errcheck
	return chttp.GetRev(resp)
}

func (d *db) Purge(ctx context.Context, docMap map[string][]string) (*driver.PurgeResult, error) {
	result := &driver.PurgeResult{}
	options := &chttp.Options{
		Body: chttp.EncodeBody(docMap),
	}
	_, err := d.Client.DoJSON(ctx, kivik.MethodPost, d.path("_purge"), options, &result)
	return result, err
}<|MERGE_RESOLUTION|>--- conflicted
+++ resolved
@@ -69,24 +69,6 @@
 
 // rowsQuery performs a query that returns a rows iterator.
 func (d *db) rowsQuery(ctx context.Context, path string, opts map[string]interface{}) (driver.Rows, error) {
-<<<<<<< HEAD
-	// Queries with large key options can be converted to POST.
-	method := kivik.MethodGet
-	var dropts *chttp.Options
-	if keys, ok := opts["keys"].(string); ok && len(keys) > 1024 {
-		method = kivik.MethodPost
-		dropts = &chttp.Options{
-			Body: ioutil.NopCloser(strings.NewReader(fmt.Sprintf(`{"keys":%s}`, keys))),
-		}
-		delete(opts, "keys")
-
-	}
-	options, err := optionsToParams(opts)
-	if err != nil {
-		return nil, err
-	}
-	resp, err := d.Client.DoReq(ctx, method, d.path(path, options), dropts)
-=======
 	query, err := optionsToParams(opts)
 	if err != nil {
 		return nil, err
@@ -101,7 +83,6 @@
 		delete(query, "keys")
 	}
 	resp, err := d.Client.DoReq(ctx, method, d.path(path), options)
->>>>>>> 14b287e9
 	if err != nil {
 		return nil, err
 	}
